trigger:
  batch: true
  branches:
    include:
    - '*'
  paths:
    exclude:
    - 'website/*'
    - '*.md'
pr:
  paths:
    exclude:
    - 'website/*'
    - '*.md'

jobs:
- job: 'Test'
  variables:
    NOTEBOOK_KERNEL: "thinc-notebook-tests"
  strategy:
    matrix:
      Python36Windows:
        imageName: 'windows-2019'
        python.version: '3.6'
      Python37Mac:
        imageName: 'macos-latest'
        python.version: '3.7'
      Python38Linux:
        imageName: 'ubuntu-latest'
        python.version: '3.8'
      Python39Windows:
        imageName: 'windows-latest'
        python.version: '3.9'
      Python310Linux:
        imageName: 'ubuntu-latest'
        python.version: '3.10'
      Python310Windows:
        imageName: 'windows-latest'
        python.version: '3.10'
      Python310Mac:
        imageName: 'macos-latest'
        python.version: '3.10'
    maxParallel: 4
  pool:
    vmImage: $(imageName)

  steps:
  - task: UsePythonVersion@0
    inputs:
      versionSpec: '$(python.version)'
      architecture: 'x64'

  - script: |
      python -m pip install --upgrade pip setuptools wheel
      pip install -r requirements.txt
    displayName: 'Install dependencies'

  - script: |
      python setup.py build_ext --inplace
      python setup.py sdist --formats=gztar
    displayName: 'Build sdist'

  - script: |
      python -m mypy thinc
    displayName: 'Run mypy'
<<<<<<< HEAD
    condition: ne(variables['python.version'], '3.10')
=======
    condition: ne(variables['python.version'], '3.6')
>>>>>>> 07b7a09b

  - task: DeleteFiles@1
    inputs:
      contents: 'thinc'
    displayName: 'Delete source directory'

  - script: |
      python -m pip freeze
      pip freeze --exclude pywin32 > installed.txt
      pip uninstall -y -r installed.txt
    displayName: 'Uninstall all packages'

  - bash: |
      SDIST=$(python -c "import os;print(os.listdir('./dist')[-1])" 2>&1)
      PIP_CONSTRAINT="build-constraints.txt" pip install dist/$SDIST
    displayName: 'Install from sdist'

  - script: |
      pip install -r requirements.txt
      pip install ipykernel pydot graphviz
      python -m ipykernel install --name thinc-notebook-tests --user
      python -m pytest --pyargs thinc --cov=thinc --cov-report=term
    displayName: 'Run tests without extras'

  - script: |
      pip install "protobuf~=3.20.0" "tensorflow~=2.5.0"
      pip install "mxnet; sys_platform != 'win32'"
      pip install torch --extra-index-url https://download.pytorch.org/whl/cpu
      # torch does not have a direct numpy requirement but is compiled against
      # a newer version than the oldest supported numpy for windows and
      # python 3.10; this version of numpy would not work with
      # tensorflow~=2.5.0 as specified above, but there is no release for
      # python 3.10 anyway
      pip install "numpy~=1.23.0; python_version=='3.10' and sys_platform=='win32'"
      pip install -r requirements.txt
      pip uninstall -y mypy
    displayName: 'Install extras for testing'

  - script: |
      python -m pytest --pyargs thinc --cov=thinc --cov-report=term
    displayName: 'Run tests with extras'

  - script: |
      pip uninstall -y tensorflow
      pip install thinc-apple-ops
      python -m pytest --pyargs thinc_apple_ops
    displayName: 'Run tests for thinc-apple-ops'
    condition: and(startsWith(variables['imageName'], 'macos'), eq(variables['python.version'], '3.10'))

  - script: |
      python -m pytest --pyargs thinc
    displayName: 'Run tests with thinc-apple-ops'
    condition: and(startsWith(variables['imageName'], 'macos'), eq(variables['python.version'], '3.10'))<|MERGE_RESOLUTION|>--- conflicted
+++ resolved
@@ -63,11 +63,7 @@
   - script: |
       python -m mypy thinc
     displayName: 'Run mypy'
-<<<<<<< HEAD
-    condition: ne(variables['python.version'], '3.10')
-=======
     condition: ne(variables['python.version'], '3.6')
->>>>>>> 07b7a09b
 
   - task: DeleteFiles@1
     inputs:
