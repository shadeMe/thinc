--- conflicted
+++ resolved
@@ -23,7 +23,19 @@
 from thinc.neural.vecs2vec import Pooling, mean_pool, max_pool
 from thinc.neural.util import remap_ids, to_categorical
 from thinc.neural.ops import CupyOps
-import cupy
+
+
+@layerize
+def get_word_ids(docs, drop=0.):
+    '''Get word forms.'''
+    seqs = []
+    for doc in docs:
+        arr = numpy.zeros((len(doc)+1,), dtype='uint64')
+        for token in doc:
+            arr[token.i] = token.orth
+        arr[len(doc)] = 0
+        seqs.append(arr)
+    return seqs, None
 
 
 from thinc import describe
@@ -42,24 +54,6 @@
 class SpacyVectors(Model):
     name = 'spacy-vectors'
     def __init__(self, nlp, nO):
-<<<<<<< HEAD
-        self.on_init_hooks = []
-        Embed.__init__(self, nO, nlp.vocab.vectors_length,
-            len(nlp.vocab), is_static=True)
-        vectors = self.vectors
-        for i, word in enumerate(nlp.vocab):
-            if word.vector_norm != 0.:
-                vectors[i+1].set(word.vector)
-                vectors[i+1] /= word.vector_norm
-
-
-def create_data(ops, nlp, rows):
-    def get_word_ids(doc):
-        '''Get word forms.'''
-        orths = [token.orth for token in doc]
-        orths.append(0)
-        return ops.asarray(orths, dtype='uint64')
-=======
         Model.__init__(self)
         self._id_map = {0: 0}
         self.nO = nO
@@ -85,11 +79,10 @@
 
 
 def create_data(ops, nlp, rows):
->>>>>>> e7d32549
     Xs = []
     ys = []
     for (text1, text2), label in rows:
-        Xs.append((get_word_ids(nlp(text1)), get_word_ids(nlp(text2))))
+        Xs.append((nlp(text1), nlp(text2)))
         ys.append(label)
     return Xs, to_categorical(ops.asarray(ys))
 
@@ -107,14 +100,6 @@
         n_train_words / (end-epoch_start),
         n_dev_words, (end-start),
         float(n_dev_words) / (end-start)]
-
-def flatten_with_lengths(layer):
-    def begin_update(X, drop=0.):
-        flat = layer.ops.flatten(X)
-        lengths = [len(x) for x in X]
-        y, bp_layer = layer.begin_update(flat, drop=drop)
-        return (y, lengths), bp_layer
-    return layerize(begin_update)
 
 
 @layerize
@@ -144,28 +129,19 @@
     dropout=("Dropout rate", "option", "D", float),
     dropout_decay=("Dropout decay", "option", "C", float),
 )
-def main(loc, width=64, depth=2, batch_size=1, dropout=0.5, dropout_decay=1e-5,
+def main(loc, width=64, depth=2, batch_size=128, dropout=0.5, dropout_decay=1e-5,
          nb_epoch=20):
     print("Load spaCy")
     nlp = spacy.load('en', parser=False, entity=False, matcher=False, tagger=False)
-<<<<<<< HEAD
-    Model.ops = CupyOps()
-=======
->>>>>>> e7d32549
     print("Construct model")
     with Model.define_operators({'>>': chain, '**': clone, '|': concatenate}):
+        mwe_encode = ExtractWindow(nW=1) >> Maxout(width, width*3)
         sent2vec = (
-<<<<<<< HEAD
-            flatten_with_lengths(
-                Embed(width, nM=width, nV=10000)
-                >> (ExtractWindow(nW=1) >> Maxout(width, width*3)) ** depth
-=======
             get_word_ids
             >> flatten_add_lengths
             >> with_getitem(0,
                 SpacyVectors(nlp, width)
                 >> mwe_encode ** depth
->>>>>>> e7d32549
             )
             >> Pooling(mean_pool, max_pool)
         )
@@ -206,14 +182,10 @@
             epoch_loss.append(0.)
 
         trainer.each_epoch.append(track_progress)
-        train_y = to_categorical(model.ops.asarray(train_y))
-        batch_size = 1.
         for X, y in trainer.iterate(train_X, train_y):
             yh, backprop = model.begin_update(X, drop=trainer.dropout)
             backprop(yh-y, optimizer)
             #epoch_loss[-1] += loss / len(train_y)
-            trainer.batch_size = min(int(batch_size), 1024)
-            batch_size *= 1.001
 
 
 if __name__ == '__main__':
