--- conflicted
+++ resolved
@@ -9,12 +9,8 @@
 from thinc.neural.pooling import Pooling, mean_pool, max_pool
 from thinc.neural._classes.static_vectors import StaticVectors, get_word_ids
 from thinc.neural._classes.embed import Embed
-<<<<<<< HEAD
-from thinc.neural._classes.difference import Siamese, WordMoversSimilarity, CauchySimilarity
-=======
 from thinc.neural._classes.difference import Siamese, CauchySimilarity
 from thinc.neural.util import to_categorical
->>>>>>> cf76cac7
 
 from thinc.api import layerize, with_flatten
 from thinc.api import add, chain, clone, concatenate, Arg
@@ -76,15 +72,9 @@
     quiet=("Don't print the progress bar", "flag", "q"),
     pooling=("Which pooling to use", "option", "P", str)
 )
-<<<<<<< HEAD
-def main(dataset='quora', width=64, depth=1, min_batch_size=128,
-        max_batch_size=128, dropout=0.0, dropout_decay=0.0, pooling="mean+max",
-        nb_epoch=20, pieces=2, use_gpu=False, out_loc=None, quiet=False):
-=======
 def main(dataset='quora', width=64, depth=2, min_batch_size=1,
         max_batch_size=128, dropout=0.0, dropout_decay=0.0, pooling="mean+max",
         nb_epoch=20, pieces=3, use_gpu=False, out_loc=None, quiet=False):
->>>>>>> cf76cac7
     cfg = dict(locals())
     if out_loc:
         out_loc = Path(out_loc)
@@ -119,16 +109,6 @@
                                  '+': add}):
         mwe_encode = ExtractWindow(nW=1) >> Maxout(width, width*3, pieces=pieces)
 
-<<<<<<< HEAD
-        embed = StaticVectors('en', width) #+ Embed(width, width, 5000)
-        sent2mat = (
-            get_word_ids(Model.ops)
-            >> with_flatten(embed >> mwe_encode ** depth)
-        )
-        model = Siamese(sent2mat,
-                    WordMoversSimilarity(Model.ops))
-
-=======
         embed = StaticVectors('en', width)# + Embed(width, width*2, 5000)
         # Comments indicate the output type and shape at each step of the pipeline.
         # * B: Number of sentences in the batch
@@ -155,7 +135,6 @@
             >> Maxout(width, piees=pieces)
             >> Softmax(2)
         )
->>>>>>> cf76cac7
 
     print("Read and parse data: %s" % dataset)
     if dataset == 'quora':
