--- conflicted
+++ resolved
@@ -11,13 +11,8 @@
     # We no longer have to set up the memory pool, fortunately.
 except ImportError:
     cupy = None
-<<<<<<< HEAD
-
-import numpy
-=======
     has_cupy = False
 
->>>>>>> 4d32ac32
 from .ops import Ops
 from .numpy_ops import NumpyOps
 from . import _custom_kernels
@@ -29,8 +24,6 @@
     name = "cupy"
     xp = cupy
 
-<<<<<<< HEAD
-=======
     def __init__(
         self,
         device_type: DeviceTypes = "gpu",
@@ -41,7 +34,6 @@
         self.device_id = device_id
         self.settings = settings
 
->>>>>>> 4d32ac32
     def to_numpy(self, data):
         if isinstance(data, numpy.ndarray):
             return data
