# cython: cdivision=True, infer_types=True, profile=True
from typing import Optional

from ..types import ArrayT, DTypes, Shape

cimport cython
from libc.string cimport memcpy, memset
from libc.stdlib cimport calloc, malloc, free
from libc.stdint cimport uint32_t, uint64_t
from libc.string cimport memcpy
from libc.math cimport isnan
from cymem.cymem cimport Pool
from preshed.maps cimport PreshMap
import numpy
from numpy import prod
from numpy cimport ndarray
from collections.abc import Sized
cimport numpy as np
from murmurhash.mrmr cimport hash64, hash128_x86, hash128_x64

from ..util import copy_array, get_array_module
from ..types import DeviceTypes
from .linalg cimport VecVec, Vec
from .ops import Ops

cimport blis
cimport blis.cy
import blis.py


ctypedef float weight_t


cdef extern from "math.h":
    float logf(float x) nogil
    float sqrtf(float x) nogil
    float expf(float x) nogil
    float tanhf(float x) nogil
    float sinf(float x) nogil
    float cosf(float x) nogil


class NumpyOps(Ops):
    name = "numpy"
    xp = numpy

    def __init__(
        self, device_type: DeviceTypes = "cpu", device_id: int = -1, settings = {}
    ) -> None:
        self.device_type = device_type
        self.device_id = device_id
        self.settings = settings

    def asarray(self, data, dtype=None):
        if isinstance(data, self.xp.ndarray):
            if dtype is not None:
                return self.xp.asarray(data, dtype=dtype)
            else:
                return self.xp.asarray(data)
        elif hasattr(data, 'numpy'):
            # Handles PyTorch Tensor
            return data.numpy()
        elif hasattr(data, "get"):
            return data.get()
        elif dtype is not None:
            return self.xp.array(data, dtype=dtype)
        else:
            return self.xp.array(data)

<<<<<<< HEAD
    def alloc(self, shape: Shape, *, dtype: Optional[DTypes] = "float32") -> ArrayT:
=======
    def alloc(self, shape, dtype="float32"):
>>>>>>> 4d32ac32
        return self.xp.zeros(shape, dtype=dtype)

    def gemm(self, const float[:, ::1] x, const float[:, ::1] y, out=None, trans1=False, trans2=False):
        cdef int m
        if trans1:
            m = x.shape[1]
        else:
            m = x.shape[0]
        cdef int n
        if trans2:
            n = y.shape[0]
        else:
            n = y.shape[1]
        cdef np.ndarray out_array
        if out is None:
            out_array = self.alloc((m, n))
        else:
            out_array = self.xp.asarray(out)
        assert out_array.shape[0] == m
        assert out_array.shape[1] == n
        blis.py.gemm(x, y, out=out_array, trans1=trans1, trans2=trans2)
        return out_array

    def relu(self, ndarray X, inplace=False):
        cdef np.ndarray out = X if inplace else X.copy()
        cdef weight_t* data = <weight_t*>out.data
        cdef size_t size = out.size
        for i in range(size):
            if data[i] < 0:
                data[i] = 0.
        return out

    def backprop_relu(self, ndarray dY, ndarray Y, inplace=False):
        cdef np.ndarray dX = dY if inplace else dY.copy()
        cdef size_t size = dX.size
        cdef weight_t* dX_ptr = <weight_t*>dX.data
        cdef const weight_t* Y_ptr = <const weight_t*>Y.data
        for i in range(size):
            if Y_ptr[i] <= 0:
                dX_ptr[i] = 0.
        return dX

    def maxout(self, const float[:, :, ::1] X):
        cdef Pool mem = Pool()
        cdef int B = X.shape[0]
        cdef int O = X.shape[1]
        cdef int P = X.shape[2]

        cdef ndarray best = numpy.zeros((B, O), dtype='float32', order='C')
        cdef ndarray which = numpy.zeros((B, O), dtype='int32', order='C')
        cpu_maxout(<float*>best.data, <int*>which.data,
            &X[0, 0, 0], B, O, P)
        return best, which

    def backprop_maxout(self, const float[:, ::1] dY, int[:, ::1] which, int P):
        cdef int B = dY.shape[0]
        cdef int O = dY.shape[1]

        cdef np.ndarray dX = numpy.zeros((B, O, P), dtype='float32')
        cpu_backprop_maxout(<float*>dX.data,
            &dY[0, 0], &which[0, 0], B, O, P)
        return dX

    def mish(self, const float[:, ::1] X, threshold=20.0):
        shape = [X.shape[i] for i in range(X.ndim)]
        cdef np.ndarray Y = self.alloc(tuple(shape), dtype="f")
        cpu_mish(<float*>Y.data,
            &X[0, 0], threshold, X.size)
        return Y

    def backprop_mish(self, const float[:, ::1] dY, const float[:, ::1] X,
            threshold=20.0, out=None):
        shape = [X.shape[i] for i in range(X.ndim)]
        cdef np.ndarray dX = self.alloc(tuple(shape), dtype="f")
        cpu_backprop_mish(<float*>dX.data,
            &dY[0, 0], &X[0, 0], threshold, X.size)
        if out is not None:
            out[:] = dX
            return out
        else:
            return dX

    def seq2col(self, const float[:, ::1] seq, int nW):
        """Given an (M, N) sequence of vectors, return an (M, N*(nW*2+1))
        sequence. The new sequence is constructed by concatenating nW preceding
        and succeeding vectors onto each column in the sequence, to extract a
         window of features.
        """
        cdef int B = seq.shape[0]
        cdef int I = seq.shape[1]
        cdef ndarray cols = self.alloc((B, (2*nW + 1) * I), dtype="float32")
        seq2col(<float*>cols.data, &seq[0,0], nW, B, I)
        return cols

    def backprop_seq2col(self, const float[:, ::1] dY, int nW):
        cdef int B = dY.shape[0]
        cdef int nF = nW*2+1
        cdef int I = dY.shape[1] / nF
        cdef ndarray dX = self.alloc((B, I), dtype='float32')
        backprop_seq2col(<float*>dX.data, &dY[0,0], B, I, nW)
        return dX

    @cython.boundscheck(False)
    @cython.wraparound(False)
    def hash(self, const uint64_t[::1] ids, uint32_t seed):
        '''Hash a sequence of 64-bit keys into a table with 4 32-bit keys'''
        # Written to mirror the GPU implementation
        cdef ndarray[uint32_t, ndim=2] keys = self.alloc((ids.shape[0], 4), dtype='uint32')
        cdef int i, j
        cdef unsigned char entropy[16] # 128/8=16
        cdef size_t n_items = len(ids)
        cdef size_t in_size = sizeof(uint64_t)
        src = <unsigned char*>&ids[0]
        dest = <unsigned char*>keys.data
        for i in range(n_items):
            hash128_x64(<void*>src, in_size, seed, entropy)
            for j in range(16):
                dest[j] = entropy[j]
            src += in_size
            dest += 16
        return keys

    def reduce_mean(self, const float[:, ::1] X, int[::1] lengths):
        cdef int B = lengths.shape[0]
        cdef int O = X.shape[1]
        cdef int T = X.shape[0]

        cdef Pool mem = Pool()
        means = <float*>mem.alloc(B * O, sizeof(float))

        cpu_reduce_mean(means,
            &X[0, 0], &lengths[0], B, T, O)
        return cpu_floats_ptr2array(means, (B, O))

    def reduce_sum(self, const float[:, ::1] X, int[::1] lengths):
        cdef int B = lengths.shape[0]
        cdef int O = X.shape[1]
        cdef int T = X.shape[0]

        cdef Pool mem = Pool()
        sums = <float*>mem.alloc(B * O, sizeof(float))

        cpu_reduce_sum(sums,
            &X[0, 0], &lengths[0], B, T, O)
        return cpu_floats_ptr2array(sums, (B, O))

    def backprop_reduce_mean(self, const float[:, ::1] d_means, int[::1] lengths):
        cdef int B = lengths.shape[0]
        cdef int O = d_means.shape[1]
        cdef int T = 0
        for length in lengths[:B]:
            T += length
        cdef Pool mem = Pool()
        dX = <float*>mem.alloc(T * O, sizeof(float))

        cpu_backprop_reduce_mean(dX,
            &d_means[0,0], &lengths[0], B, T, O)

        return cpu_floats_ptr2array(dX, (T, O))

    def backprop_reduce_sum(self, const float[:, ::1] d_sums, int[::1] lengths):
        cdef int B = lengths.shape[0]
        cdef int O = d_sums.shape[1]
        cdef int T = 0
        for length in lengths[:B]:
            T += length
        cdef Pool mem = Pool()
        dX = <float*>mem.alloc(T * O, sizeof(float))

        cpu_backprop_reduce_sum(dX,
            &d_sums[0,0], &lengths[0], B, T, O)
        return cpu_floats_ptr2array(dX, (T, O))

    def reduce_max(self, const float[:, ::1] X, const int[::1] lengths):
        cdef int B = lengths.shape[0]
        cdef int O = X.shape[1]
        cdef int T = X.shape[0]

        cdef Pool mem = Pool()
        maxes = <float*>mem.alloc(B * O, sizeof(float))
        which = <int*>mem.alloc(B * O, sizeof(int))

        cpu_reduce_max(maxes, which,
            &X[0, 0], &lengths[0], B, T, O)

        cdef ndarray py_best = cpu_floats_ptr2array(maxes, (B, O))
        cdef ndarray py_which = cpu_ints_ptr2array(which, (B, O))
        return py_best, py_which

    def backprop_reduce_max(self, const float[:, ::1] d_maxes,
            const int[:, ::1] which, const int[::1] lengths):
        cdef int B = lengths.shape[0]
        cdef int O = d_maxes.shape[1]
        cdef int T = 0
        for length in lengths[:B]:
            T += length
        cdef Pool mem = Pool()
        dX = <float*>mem.alloc(T * O, sizeof(float))

        cpu_backprop_reduce_max(dX,
            &d_maxes[0,0], &which[0, 0], &lengths[0], B, T, O)

        return cpu_floats_ptr2array(dX, (T, O))

    def scatter_add(self, np.ndarray out, np.ndarray ids, np.ndarray inputs):
        if out.dtype == 'float32' \
        and ids.dtype == 'int32' \
        and inputs.dtype == 'float32' \
        and out.flags.c_contiguous \
        and ids.flags.c_contiguous \
        and inputs.flags.c_contiguous \
        and ids.ndim == 1 \
        and out.ndim == 2 \
        and inputs.ndim == 2 \
        and inputs.shape[0] == ids.shape[0] \
        and inputs.shape[1] == out.shape[1]:
            cpu_scatter_add(<float*>out.data,
                <int*>ids.data, <float*>inputs.data,
                ids.shape[0], out.shape[1])
        else:
            self.xp.add.at(out, ids, inputs)

    @cython.boundscheck(False)
    @cython.wraparound(False)
    def adam(self, np.ndarray weights, np.ndarray gradient, np.ndarray mom1,
             np.ndarray mom2, const float beta1, const float beta2, float eps,
            float learn_rate, float mod_rate=1.):
        _adam_momentum(<float*>gradient.data, <float*>mom1.data, <float*>mom2.data,
            weights.shape[0], beta1, beta2, eps, learn_rate)
        VecVec.add_i(<float*>weights.data,
            <float*>gradient.data, -learn_rate, weights.shape[0])
        memset(<float*>gradient.data, 0, gradient.size * sizeof(float))
        return weights, gradient, mom1, mom2

    def ngrams(self, int n, const uint64_t[::1] keys):
        keys_ = <uint64_t*>&keys[0]
        length = max(0, keys.shape[0]-n)
        cdef np.ndarray output_ = self.alloc((length,), dtype="uint64")
        output = <uint64_t*>output_.data
        for i in range(keys.shape[0]-n):
            output[i] = hash64(&keys_[i], n*sizeof(keys_[0]), 0)
        return output_

    def position_encode(self, int N, int D, int period=10000, out=None):
        cdef np.ndarray out_
        if out is None:
            out_ = self.alloc((N, D))
        else:
            out_ = out
        assert out_.shape[0] == N
        assert out_.shape[1] == D
        cpu_position_encode(<float*>out_.data, period, N, D)
        return out_


cdef void seq2col(float* output, const float* X, int nW, int B, int I) nogil:
    '''
    Let's say nW is 1 (it usually is). Then we want to take:

    1a 1b 1c
    2a 2b 2c
    3a 3b 3c

    And make

    __ __ __ 1a 1b 1c 2a 2b 2c
    1a 1b 1c 2a 2b 2c 3a 3b 3c
    2a 2b 2c 3a 3b 3c __ __ __

    Where __ is padding.

    Now let's say nW is 2. Then we want to take:

    1a 1b 1c
    2a 2b 2c
    3a 3b 3c

    And make

    __ __ __ __ __ __ 1a 1b 1c 2a 2b 2c 3a 3b 3c
    __ __ __ 1a 1b 1c 2a 2b 2c 3a 3b 3c __ __ __
    1a 1b 1c 2a 2b 2c 3a 3b 3c __ __ __ __ __ __

    * x_start=-6, x_end=9 : (0-2) * 3, (0+2+1) * 3
    * x_start=-3, x_end=13 : (1-2) * 3, (1+2+1) * 3
    * x_start=0, x_end=16 : (2-2) * 3, (2+2+1) * 3

    '''
    nF = nW * 2 + 1
    for i in range(B):
        o_start = i * I * nF
        x_start = (i-nW) * I
        x_end = (i+nW+1) * I
        if x_start < 0:
            o_start += -x_start
            x_start = 0
        if x_end >= B * I:
            x_end = B * I
        memcpy(&output[o_start],
            &X[x_start], (x_end-x_start) * sizeof(output[0]))


cdef void backprop_seq2col(float* d_seqs,
        const float* d_cols, int B, int I, int nW) nogil:
    # Here's what we're doing, if we had 2d indexing.
    #for i in range(B):
    #    d_seq[i] += d_cols[i-2, 4]
    #    d_seq[i] += d_cols[i-1, 3]
    #    d_seq[i] += d_cols[i, 2]
    #    d_seq[i] += d_cols[i+1, 1]
    #    d_seq[i] += d_cols[i+2, 0]
    cdef int col_feat
    nF = nW * 2 + 1
    for i in range(B):
        seq_row = i * I
        col_feat = nF * I
        for f in range(-nW, nW+1):
            col_row = (i+f) * (I * nF)
            col_feat -= I
            if col_row >= 0 and (col_row < (B*I*nF)):
                j = col_row + col_feat
                if j >= 0 and (j+I) < (B*I*nF):
                    VecVec.add_i(&d_seqs[seq_row],
                        &d_cols[j], 1., I)


cdef void cpu_maxout(float* best__bo, int* which__bo,
        const float* cands__bop, int B, int O, int P) nogil:
    for i in range(B*O):
        which__bo[i] = Vec.arg_max(&cands__bop[i*P], P)
        best__bo[i] = cands__bop[i*P + which__bo[i]]


cdef void cpu_backprop_maxout(float* dX__bop,
        const float* dX__bo, const int* which__bo, int B, int O, int P) nogil:
    for b in range(B):
        for o in range(O):
            dX__bop[which__bo[0]] = dX__bo[0]
            dX__bop += P
            dX__bo += 1
            which__bo += 1


def cpu_clip_gradient(weight_t[::1] gradient, weight_t threshold):
    grad_norm = Vec.norm(&gradient[0], gradient.shape[0])
    if grad_norm >= threshold:
        Vec.mul_i(&gradient[0], threshold / grad_norm, gradient.shape[0])


def add_gradient_noise(float[::1] gradient, weight_t noise_level,
        weight_t timestep):
    cdef weight_t variance = noise_level / ((1 + timestep) ** 0.55)
    if variance >= 0.000001:
        gradient += numpy.asarray(
                       numpy.random.normal(scale=variance, loc=0., size=len(gradient)),
                       dtype='float32')


cdef void cpu_position_encode(float* output, float period, int N, int D) nogil:
    cdef float pos, d
    cdef int j
    cdef float dimensions = D
    for i in range(N):
        pos = i
        j = 0
        d = 0
        while (j+1) < D:
            d = j
            output[j]   = sinf(pos / period ** (2 * d / dimensions))
            output[j+1] = cosf(pos / period ** (2 * d / dimensions))
            j += 2
        if j < D:
            output[j]   = sinf(pos / period ** (2 * d / dimensions))
        output += D


cdef void cpu_scatter_add(float* dest,
        const int* indices, const float* src,
        int nr_id, int nr_col) nogil:
    cdef int i
    for i in range(nr_id):
        id_ = indices[i]
        if id_ >= 0:
            VecVec.add_i(&dest[id_*nr_col],
        	&src[i*nr_col], 1., nr_col)


@cython.cdivision(True)
cdef void _adam_momentum(weight_t* gradient, weight_t* mom1, weight_t* mom2,
        int nr_weight, weight_t beta1, weight_t beta2, weight_t eps,
        weight_t learn_rate) nogil:
    # Calculate Adam on CPU, fused.
    # Assumes the learning rate adustment is calculated by the caller;
    # a_t = learn_rate * sqrt(1-beta2**timestep) / (1-beta1**timestep)
    cdef weight_t one_minus_beta1 = 1-beta1
    cdef weight_t one_minus_beta2 = 1-beta2
    cdef weight_t m1, m2, g
    cdef int i
    # Blockwise implementation is a bit faster. Adam is slooow :(
    cdef weight_t[64] buff
    cdef int steps = nr_weight // 64
    if steps * 64 < nr_weight:
        steps += 1
    idx = 0
    for i in range(steps):
        step_size = min(64, nr_weight-idx)
        Vec.mul_i(mom1, beta1, step_size)
        VecVec.add_i(mom1, gradient, one_minus_beta1, step_size)
        Vec.mul_i(mom2, beta2, step_size)
        for j in range(step_size):
            mom2[j] += one_minus_beta2 * gradient[j] ** 2
        for j in range(step_size):
            buff[j] = sqrtf(mom2[j])
        for j in range(step_size):
            buff[j] += eps
        for j in range(step_size):
            buff[j] = mom1[j] / buff[j]
        for j in range(step_size):
            gradient[j] = buff[j]
        mom1 += step_size
        mom2 += step_size
        gradient += step_size
        idx += step_size


@cython.cdivision(True)
cdef void cpu_update_averages(weight_t* ema,
        const weight_t* weights, int nr_weight, weight_t t, weight_t max_decay) nogil:
    cdef weight_t decay = (1.0 + t) / (10.0 + t)
    if decay > max_decay:
        decay = max_decay
    cdef weight_t one_minus_decay = 1-decay
    cdef int i
    for i in range(nr_weight): # num_threads=4, schedule='static'):
        ema[i] -= one_minus_decay * (ema[i] - weights[i])


cdef void cpu_mish(weight_t* Y, const weight_t* X, float threshold, int N) nogil:
    cdef float one = 1.
    for i in range(N):
        if X[i] >= threshold:
            Y[i] = X[i]
        else:
            Y[i] = X[i] * tanhf(logf(one + expf(X[i])))


cdef void cpu_backprop_mish(weight_t* dX,
        const weight_t* dY, const weight_t* X, float threshold, int N) nogil:
    cdef float one = 1.
    cdef float exp_x, exp_2x, exp_3x, omega, delta
    for i in range(N):
        x = X[i]
        if x >= threshold:
            dX[i] = dY[i]
        else:
            exp_x = expf(x)
            exp_2x = expf(2*x)
            exp_3x = expf(3*x)
            omega = (4. * (x+1)) + (4 * exp_2x) + exp_3x + exp_x * (4.*x+6)
            delta = 2. * exp_x + exp_2x + 2.
            dX[i] = dY[i] * ((exp_x * omega) / (delta * delta))


cdef cpu_floats_ptr2array(float* ptr, shape):
    cdef ndarray py_out = numpy.zeros(shape, dtype='float32')
    cdef int N = numpy.prod(shape)
    memcpy(py_out.data, ptr, N * sizeof(ptr[0]))
    return py_out


cdef cpu_ints_ptr2array(int* ptr, shape):
    cdef ndarray py_out = numpy.zeros(shape, dtype='int32')
    cdef int N = numpy.prod(shape)
    memcpy(py_out.data, ptr, N * sizeof(ptr[0]))
    return py_out


cdef void cpu_reduce_mean(float* means__bo,
        const float* X__to, const int* lengths__b,
        int B, int T, int O) nogil:
    '''Compute means of a batch of concatenated sequences, using the lengths.'''
    cdef float scale = 0.
    for length in lengths__b[:B]:
        scale = 1. / length
        for _ in range(length):
            VecVec.add_i(means__bo,
                X__to, scale, O)
            X__to += O
        means__bo += O


cdef void cpu_backprop_reduce_mean(float* dX__to,
        const float* d_means__bo, const int* lengths__b,
        int B, int T, int O) nogil:
    cdef float scale = 0.
    for length in lengths__b[:B]:
        scale = 1./ length
        for _ in range(length):
            VecVec.add_i(dX__to,
                d_means__bo, scale, O)
            dX__to += O
        d_means__bo += O


cdef void cpu_reduce_sum(float* sums__bo,
        const float* X__to, const int* lengths__b,
        int B, int T, int O) nogil:
    '''Compute sums of a batch of concatenated sequences, using the lengths.'''
    for length in lengths__b[:B]:
        for _ in range(length):
            VecVec.add_i(sums__bo,
                X__to, 1.0, O)
            X__to += O
        sums__bo += O


cdef void cpu_backprop_reduce_sum(float* dX__to,
        const float* d_sums__bo, const int* lengths__b,
        int B, int T, int O) nogil:
    for length in lengths__b[:B]:
        for _ in range(length):
            VecVec.add_i(dX__to,
                d_sums__bo, 1.0, O)
            dX__to += O
        d_sums__bo += O


cdef void cpu_reduce_max(float* maxes__bo, int* which__bo,
        const float* X__to, const int* lengths__b,
        int B, int T, int O) nogil:
    '''Compute maxes of a batch of concatenated sequences, using the lengths.'''
    cdef float scale = 0.
    for length in lengths__b[:B]:
        memcpy(maxes__bo, X__to, O * sizeof(maxes__bo[0]))
        memset(which__bo, 0, O * sizeof(which__bo[0]))
        X__to += O
        for i in range(1, length):
            for j in range(O):
                if X__to[j] > maxes__bo[j]:
                    maxes__bo[j] = X__to[j]
                    which__bo[j] = i
            X__to += O
        maxes__bo += O
        which__bo += O


cdef void cpu_backprop_reduce_max(float* dX__to,
        const float* d_maxes__bo, const int* which__bo, const int* lengths__b,
        int B, int T, int O) nogil:
    cdef int length, i, j
    for length in lengths__b[:B]:
        for i in range(length):
            for j in range(O):
                if which__bo[j] == i:
                    dX__to[j] += d_maxes__bo[j]
            dX__to += O
        d_maxes__bo += O
        which__bo += O


cdef inline float sigmoid(float X) nogil:
    return 1./(1. + expf(-X))


cdef inline float dsigmoid(float y) nogil:
    return y*(1-y)


cdef inline float dtanh(float y) nogil:
    return 1-y**2


cdef void cpu_lstm_gates_fwd(float* hiddens_cells, float* gates_and_acts,
        const float* prevcells, int B, int N) nogil:
    cdef float hf, hi, ho, hc
    cdef int i, b
    gates = gates_and_acts
    acts = gates_and_acts
    for b in range(B):
        for i in range(N):
            acts[i*4+0] = sigmoid(acts[i*4+0])
            acts[i*4+1] = sigmoid(acts[i*4+1])
            acts[i*4+2] = sigmoid(acts[i*4+2])
        for i in range(N):
            hf = acts[i*4+0]
            hi = acts[i*4+1]
            ho = acts[i*4+2]
            hc = tanhf(acts[i*4+3])
            hiddens_cells[i*2] = tanhf(hiddens_cells[i*2]) * ho
            hiddens_cells[i*2+1] = hf * prevcells[i] + hi * hc
            gates[i*4+0] = hf
            gates[i*4+1] = hi
            gates[i*4+2] = ho
            gates[i*4+3] = hc
        hiddens_cells += N
        gates += N*4
        acts += N*4
        prevcells += N


cdef void cpu_lstm_gates_bwd(float* gates_and_d_acts, float* d_prev,
        const float* d_cells, const float* d_hiddens,
        const float* cells, const float* prevcells, int B, int N) nogil:
    cdef float hf, hi, ho, hc, c, ct, dh, dho, dc, dhf, dhi, dhc, dprev
    cdef int i, b
    # These are aliased: we're writing the output over the top of the input
    gates = gates_and_d_acts
    d_acts = gates_and_d_acts
    for b in range(B):
        for i in range(N):
            hf = gates[i*4+0]
            hi = gates[i*4+1]
            ho = gates[i*4+2]
            hc = gates[i*4+3]
            c  = cells[i]
            ct = tanhf(cells[i])
            dh = d_hiddens[i]
            # Gradient for ho and c in h = sigmoid(ho) * tanh(c)
            dho = ct     * dh * dsigmoid(ho)
            dc  = ho     * dh * dtanh(ct)
            dc += d_cells[i]  # Carry gradient from previous step

            # Gradient for hf, hi, hc, prev[i]
            # in c = sigmoid(hf) * prev[i] + sigmoid(hi) * tanh(hc)
            dhf   = dsigmoid(hf) * dc * prevcells[i]
            dhi   = dsigmoid(hi) * dc * hc
            dhc   = dtanh(hc)    * dc * hi
            dprev =                dc * hf

            d_acts[i*4+0] = dhf
            d_acts[i*4+1] = dhi
            d_acts[i*4+2] = dho
            d_acts[i*4+3] = dhc
            d_prev[i] = dprev
            # Wtf why was I writing to this. Is it necessary??
            #d_cells[i] = dc
        d_cells += N
        d_prev += N
        d_hiddens += N
        d_acts += N*4
        gates += N*4
        cells += N
        prevcells += N<|MERGE_RESOLUTION|>--- conflicted
+++ resolved
@@ -1,8 +1,5 @@
 # cython: cdivision=True, infer_types=True, profile=True
 from typing import Optional
-
-from ..types import ArrayT, DTypes, Shape
-
 cimport cython
 from libc.string cimport memcpy, memset
 from libc.stdlib cimport calloc, malloc, free
@@ -19,7 +16,7 @@
 from murmurhash.mrmr cimport hash64, hash128_x86, hash128_x64
 
 from ..util import copy_array, get_array_module
-from ..types import DeviceTypes
+from ..types import DeviceTypes, ArrayT, DTypes, Shape
 from .linalg cimport VecVec, Vec
 from .ops import Ops
 
@@ -67,11 +64,7 @@
         else:
             return self.xp.array(data)
 
-<<<<<<< HEAD
     def alloc(self, shape: Shape, *, dtype: Optional[DTypes] = "float32") -> ArrayT:
-=======
-    def alloc(self, shape, dtype="float32"):
->>>>>>> 4d32ac32
         return self.xp.zeros(shape, dtype=dtype)
 
     def gemm(self, const float[:, ::1] x, const float[:, ::1] y, out=None, trans1=False, trans2=False):
