--- conflicted
+++ resolved
@@ -46,15 +46,6 @@
     cupy.cuda.set_allocator(cupy_tensorflow_allocator)
 
 
-<<<<<<< HEAD
-def get_ops(ops: DeviceTypes) -> Union[NumpyOps, CupyOps]:
-    if ops in ("numpy", "cpu") or (isinstance(ops, int) and ops < 0):
-        return NumpyOps()
-    elif ops in ("cupy", "gpu") or (isinstance(ops, int) and ops >= 0):
-        return CupyOps()
-    else:
-        raise ValueError(f"Invalid ops (or device) description: {ops}")
-=======
 def get_ops(name: OpsNames, **kwargs) -> Ops:
     """Get a backend object."""
     ops = {"numpy": NumpyOps, "cupy": CupyOps, "jax": JaxOps}
@@ -62,7 +53,6 @@
         raise ValueError(f"Invalid backend: {name}")
     cls = ops[name]
     return cls(**kwargs)
->>>>>>> 4d32ac32
 
 
 @contextlib.contextmanager
