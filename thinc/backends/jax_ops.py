--- conflicted
+++ resolved
@@ -90,21 +90,13 @@
         return backprop_maxout(dY, which, P)
 
     def relu(self, X, inplace=False):
-<<<<<<< HEAD
         return relu(X)
-=======
-        if not inplace:
-            return X * (X > 0)
-        else:
-            X *= X > 0
-            return X
 
     def backprop_relu(self, dY, Y, inplace=False):
         if not inplace:
             return dY * (Y > 0)
         dY *= Y > 0
         return dY
->>>>>>> f3b0f59b
 
     def backprop_relu(self, delta, signal_out, inplace=False):
         return backprop_relu(delta, signal_out)
@@ -129,11 +121,7 @@
         eps: float,
         learn_rate: float,
         mod_rate: float = 1.0,
-<<<<<<< HEAD
     ) -> Tuple[Array1d, Array1d, Array1d, Array1d]:
-=======
-    ) -> Tuple[Array, Array, Array, Array]:
->>>>>>> f3b0f59b
         return adam(
             weights, gradient, mom1, mom2, beta1, beta2, eps, learn_rate * mod_rate
         )
