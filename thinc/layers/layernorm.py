from typing import Tuple, Callable, Optional, TypeVar

from ..model import Model
from ..types import Array
from ..backends import Ops
from ..util import get_width


InputType = TypeVar("InputType", bound=Array)
OutputType = TypeVar("OutputType", bound=Array)


def LayerNorm(nO: Optional[int] = None) -> Model:
    return Model(
        "layernorm",
        forward,
        init=init,
        dims={"nO": nO, "nI": nO},
        params={"G": None, "b": None},
    )


<<<<<<< HEAD
def forward(model: Model, X: Array) -> Tuple[Array, Callable]:
=======
def forward(model: Model, X: InputType, is_train: bool) -> Tuple[OutputType, Callable]:
>>>>>>> 7a2a15bc
    N, mu, var = _get_moments(model.ops, X)
    Xhat = (X - mu) * var ** (-1.0 / 2.0)
    Y, backprop_rescale = _begin_update_scale_shift(model, Xhat)

    def backprop(dY: Array) -> Array:
        dY = backprop_rescale(dY)
        dist, sum_dy, sum_dy_dist = _get_d_moments(model.ops, dY, X, mu)
        d_xhat = N * dY - sum_dy - dist * var ** (-1.0) * sum_dy_dist
        d_xhat *= var ** (-1.0 / 2)
        d_xhat /= N
        return d_xhat

    return Y, backprop


def init(
    model: Model, X: Optional[InputType] = None, Y: Optional[OutputType] = None
) -> None:
    if X is not None:
        X_width = get_width(X)
        model.set_dim("nI", X_width)
        model.set_dim("nO", X_width)
    if Y is not None:
        Y_width = get_width(Y)
        model.set_dim("nI", Y_width)
        model.set_dim("nO", Y_width)
    nO = model.get_dim("nO")
    model.set_param("G", model.ops.allocate((nO,)))
    model.set_param("b", model.ops.allocate((nO,)))


def _begin_update_scale_shift(model: Model, X: Array) -> Tuple[Array, Callable]:
    G = model.get_param("G")
    b = model.get_param("b")
    Y = X * G
    Y += b

    def finish_update_scale_shift(dY: Array) -> Array:
        model.inc_grad("b", dY.sum(axis=0))
        model.inc_grad("G", (dY * X).sum(axis=0))
        return dY * G

    return Y, finish_update_scale_shift


def _get_moments(ops: Ops, X: Array) -> Tuple[Array, Array, Array]:
    mu = X.mean(axis=1, keepdims=True)
    var = X.var(axis=1, keepdims=True) + 1e-08
    return ops.asarray([X.shape[1]], dtype="f"), mu, var


def _get_d_moments(ops, dy: Array, X: Array, mu: Array) -> Tuple[Array, Array, Array]:
    dist = X - mu
    return (
        dist,
        ops.xp.sum(dy, axis=1, keepdims=True),
        ops.xp.sum(dy * dist, axis=1, keepdims=True),
    )<|MERGE_RESOLUTION|>--- conflicted
+++ resolved
@@ -20,11 +20,7 @@
     )
 
 
-<<<<<<< HEAD
-def forward(model: Model, X: Array) -> Tuple[Array, Callable]:
-=======
-def forward(model: Model, X: InputType, is_train: bool) -> Tuple[OutputType, Callable]:
->>>>>>> 7a2a15bc
+def forward(model: Model, X: Array, is_train: bool) -> Tuple[Array, Callable]:
     N, mu, var = _get_moments(model.ops, X)
     Xhat = (X - mu) * var ** (-1.0 / 2.0)
     Y, backprop_rescale = _begin_update_scale_shift(model, Xhat)
