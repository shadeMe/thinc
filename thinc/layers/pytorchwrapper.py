from typing import Callable, Tuple, Optional, Any, cast

from ..model import Model
from ..shims import PyTorchShim
from ..config import registry
from ..util import is_xp_array, is_torch_array
from ..util import xp2torch, torch2xp, convert_recursive
<<<<<<< HEAD
from ..types import Array, Array3d, ArgsKwargs, Padded


InT = Array
OutT = Array
=======
from ..types import ArgsKwargs
>>>>>>> cc8d7ba5


@registry.layers("PyTorchRNNWrapper.v0")
def PyTorchRNNWrapper(
    pytorch_model,
    convert_inputs: Optional[Callable] = None,
    convert_outputs: Optional[Callable] = None,
) -> Model[Padded, Padded]:
    """Wrap a PyTorch RNN model for use in Thinc."""
    if convert_inputs is None:
        convert_inputs = convert_rnn_inputs
    if convert_outputs is None:
        convert_outputs = convert_rnn_outputs
    return cast(
        Model[Padded, Padded],
        PyTorchWrapper(
            pytorch_model,
            convert_inputs=convert_inputs,
            convert_outputs=convert_outputs,
        ),
    )


@registry.layers("PyTorchWrapper.v0")
def PyTorchWrapper(
<<<<<<< HEAD
    pytorch_model, convert_inputs=None, convert_outputs=None
) -> Model[InT, OutT]:
=======
    pytorch_model,
    convert_inputs=None,
    convert_outputs=None,
    gradient_map: Optional[Tuple[int, ...]] = None,
) -> Model[Any, Any]:
>>>>>>> cc8d7ba5
    """Wrap a PyTorch model, so that it has the same API as Thinc models.
    To optimize the model, you'll need to create a PyTorch optimizer and call
    optimizer.step() after each batch. See examples/wrap_pytorch.py

    Your PyTorch model's forward method can take arbitrary args and kwargs,
    but must return either a single tensor as output or a tuple. You may find the
    PyTorch register_forward_hook helpful if you need to adapt the output.

    The convert functions are used to map inputs and outputs to and from your
    PyTorch model. Each function should return the converted output, and a callback
    to use during the backward pass. So:

        Xtorch, get_dX = convert_inputs(X)
        Ytorch, torch_backprop = model.shims[0](Xtorch, is_train)
        Y, get_dYtorch = convert_outputs(Ytorch)

    To allow maximum flexibility, the PyTorchShim expects ArgsKwargs objects
    on the way into the forward and backward passed. The ArgsKwargs objects
    will be passed straight into the model in the forward pass, and straight
    into `torch.autograd.backward` during the backward pass.
    """
    if convert_inputs is None:
        convert_inputs = convert_pytorch_default_inputs
    if convert_outputs is None:
        convert_outputs = convert_pytorch_default_outputs
    return Model(
        "pytorch",
        forward,
        attrs={"convert_inputs": convert_inputs, "convert_outputs": convert_outputs},
        shims=[PyTorchShim(pytorch_model)],
    )


def forward(model: Model, X: Any, is_train: bool) -> Tuple[Any, Callable]:
    """Return the output of the wrapped PyTorch model for the given input,
    along with a callback to handle the backward pass.
    """
    convert_inputs = model.get_attr("convert_inputs")
    convert_outputs = model.get_attr("convert_outputs")

    Xtorch, get_dX = convert_inputs(model, X, is_train)
    Ytorch, torch_backprop = model.shims[0](Xtorch, is_train)
    Y, get_dYtorch = convert_outputs(model, (X, Ytorch), is_train)

    def backprop(dY: Any) -> Any:
        dYtorch = get_dYtorch(dY)
        dXtorch = torch_backprop(dYtorch)
        dX = get_dX(dXtorch)
        return dX

    return Y, backprop


# Default conversion functions


def convert_pytorch_default_inputs(
    model: Model, X: Any, is_train: bool
) -> Tuple[ArgsKwargs, Callable[[ArgsKwargs], Any]]:
    xp2torch_ = lambda x: xp2torch(x, requires_grad=is_train)
    converted = convert_recursive(is_xp_array, xp2torch_, X)
    if isinstance(converted, ArgsKwargs):

        def reverse_conversion(dXtorch):
            return convert_recursive(is_torch_array, torch2xp, dXtorch)

        return converted, reverse_conversion
    elif isinstance(converted, dict):

        def reverse_conversion(dXtorch):
            dX = convert_recursive(is_torch_array, torch2xp, dXtorch)
            return dX.kwargs

        return ArgsKwargs(args=tuple(), kwargs=converted), reverse_conversion
    elif isinstance(converted, (tuple, list)):

        def reverse_conversion(dXtorch):
            dX = convert_recursive(is_torch_array, torch2xp, dXtorch)
            return dX.args

        return ArgsKwargs(args=tuple(converted), kwargs={}), reverse_conversion
    else:

        def reverse_conversion(dXtorch):
            dX = convert_recursive(is_torch_array, torch2xp, dXtorch)
            return dX.args[0]

        return ArgsKwargs(args=(converted,), kwargs={}), reverse_conversion


<<<<<<< HEAD
def convert_pytorch_default_outputs(model: Model, X_Ytorch: Any, is_train: bool):
    X, Ytorch = X_Ytorch
=======
def _convert_outputs(model: Model, X_Ytorch: Tuple[Any, Any], is_train: bool):
    _, Ytorch = X_Ytorch
>>>>>>> cc8d7ba5
    Y = convert_recursive(is_torch_array, torch2xp, Ytorch)

    def reverse_conversion(dY: Any) -> ArgsKwargs:
        dYtorch = convert_recursive(is_xp_array, xp2torch, dY)
        return ArgsKwargs(args=((Ytorch,),), kwargs={"grad_tensors": dYtorch})

    return Y, reverse_conversion


# BiLSTM conversion functions


def convert_rnn_inputs(model: Model, Xp: Padded, is_train: bool):
    size_at_t = Xp.size_at_t
    lengths = Xp.lengths
    indices = Xp.indices

    def convert_from_torch_backward(d_inputs: ArgsKwargs) -> Padded:
        dX = torch2xp(d_inputs.args[0])
        return Padded(dX, size_at_t, lengths, indices)  # type: ignore

    output = ArgsKwargs(args=(xp2torch(Xp.data, requires_grad=True), None), kwargs={})
    return output, convert_from_torch_backward


def convert_rnn_outputs(model: Model, inputs_outputs: Tuple, is_train):
    Xp, (Ytorch, _) = inputs_outputs

    def convert_for_torch_backward(dYp: Padded) -> ArgsKwargs:
        dYtorch = xp2torch(dYp.data, requires_grad=True)
        return ArgsKwargs(args=(Ytorch,), kwargs={"grad_tensors": dYtorch})

    Y = cast(Array3d, torch2xp(Ytorch))
    Yp = Padded(Y, Xp.size_at_t, Xp.lengths, Xp.indices)
    return Yp, convert_for_torch_backward<|MERGE_RESOLUTION|>--- conflicted
+++ resolved
@@ -5,15 +5,7 @@
 from ..config import registry
 from ..util import is_xp_array, is_torch_array
 from ..util import xp2torch, torch2xp, convert_recursive
-<<<<<<< HEAD
 from ..types import Array, Array3d, ArgsKwargs, Padded
-
-
-InT = Array
-OutT = Array
-=======
-from ..types import ArgsKwargs
->>>>>>> cc8d7ba5
 
 
 @registry.layers("PyTorchRNNWrapper.v0")
@@ -39,16 +31,10 @@
 
 @registry.layers("PyTorchWrapper.v0")
 def PyTorchWrapper(
-<<<<<<< HEAD
-    pytorch_model, convert_inputs=None, convert_outputs=None
-) -> Model[InT, OutT]:
-=======
     pytorch_model,
     convert_inputs=None,
     convert_outputs=None,
-    gradient_map: Optional[Tuple[int, ...]] = None,
 ) -> Model[Any, Any]:
->>>>>>> cc8d7ba5
     """Wrap a PyTorch model, so that it has the same API as Thinc models.
     To optimize the model, you'll need to create a PyTorch optimizer and call
     optimizer.step() after each batch. See examples/wrap_pytorch.py
@@ -139,13 +125,8 @@
         return ArgsKwargs(args=(converted,), kwargs={}), reverse_conversion
 
 
-<<<<<<< HEAD
 def convert_pytorch_default_outputs(model: Model, X_Ytorch: Any, is_train: bool):
     X, Ytorch = X_Ytorch
-=======
-def _convert_outputs(model: Model, X_Ytorch: Tuple[Any, Any], is_train: bool):
-    _, Ytorch = X_Ytorch
->>>>>>> cc8d7ba5
     Y = convert_recursive(is_torch_array, torch2xp, Ytorch)
 
     def reverse_conversion(dY: Any) -> ArgsKwargs:
