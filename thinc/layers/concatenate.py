from typing import Tuple, Callable, Optional, TypeVar, cast

from ..model import Model
from ..config import registry
from ..types import Array2d
from ..util import get_width
from .noop import noop


InT = TypeVar("InT", bound=Array2d)
OutT = TypeVar("OutT", bound=Array2d)


@registry.layers("concatenate.v0")
def concatenate(*layers: Model) -> Model[InT, OutT]:
    """Compose two or more models `f`, `g`, etc, such that their outputs are
    concatenated, i.e. `concatenate(f, g)(x)` computes `hstack(f(x), g(x))`.
    Also supports chaining more than 2 layers.
    """
    if not layers:
        return cast(Model[InT, OutT], noop())
    elif len(layers) == 1:
        return layers[0]
    elif layers[0]._func is forward:
        layers[0].layers.extend(layers[1:])
        return layers[0]

    return Model(
        "|".join(layer.name for layer in layers),
        forward,
        init=init,
        dims={"nO": None, "nI": None},
        layers=layers,
    )


def forward(model: Model[InT, OutT], X: InT, is_train: bool) -> Tuple[OutT, Callable]:
    Ys, callbacks = zip(*[lyr(X, is_train=is_train) for lyr in model.layers])
    if isinstance(Ys[0], list):
        return _list_forward(model, X, Ys, callbacks, is_train)
    else:
        return _array_forward(model, X, Ys, callbacks, is_train)


def _array_forward(
    model: Model[InT, OutT], X, Ys, callbacks, is_train: bool
) -> Tuple[OutT, Callable]:
    widths = [Y.shape[1] for Y in Ys]
    output = model.ops.xp.hstack(Ys)

    def backprop(d_output: OutT) -> InT:
        dY = model.ops.xp.ascontiguousarray(d_output[:, : widths[0]])
        dX = callbacks[0](dY)
        start = widths[0]
        for bwd, width in zip(callbacks[1:], widths[1:]):
            dY = model.ops.xp.ascontiguousarray(d_output[:, start : start + width])
            dX += bwd(dY)
            start += width
        return dX

    return output, backprop


def _list_forward(
    model: Model[InT, OutT], X, Ys, callbacks, is_train: bool
) -> Tuple[OutT, Callable]:
    lengths = model.ops.asarray([len(x) for x in X], dtype="i")
    Ys = [model.ops.xp.concatenate(Y, axis=0) for Y in Ys]
    widths = [Y.shape[1] for Y in Ys]
    output = model.ops.xp.hstack(Ys)
    output = model.ops.unflatten(output, lengths)

    def backprop(d_output: OutT) -> InT:
<<<<<<< HEAD
        dY = model.ops.as_contig(d_output[:, : widths[0]])
        dX = callbacks[0](dY)
        start = widths[0]
        for bwd, width in zip(callbacks[1:], widths[1:]):
            dY = model.ops.as_contig(d_output[:, start : start + width])
=======
        d_output = model.ops.xp.concatenate(d_output, axis=0)
        dY = model.ops.xp.ascontiguousarray(d_output[:, : widths[0]])
        dY = model.ops.asarray(model.ops.unflatten(dY, lengths))
        dX = callbacks[0](dY)
        start = widths[0]
        for bwd, width in zip(callbacks[1:], widths[1:]):
            dY = model.ops.xp.ascontiguousarray(d_output[:, start : start + width])
            dY = model.ops.asarray(model.ops.unflatten(dY, lengths))
>>>>>>> a73c14d1
            dX += bwd(dY)
            start += width
        return dX

    return output, backprop


def init(
    model: Model[InT, OutT], X: Optional[InT] = None, Y: Optional[OutT] = None
) -> Model[InT, OutT]:
    if X is not None:
        X_width = get_width(X)
        model.set_dim("nI", X_width)
        for layer in model.layers:
            layer.set_dim("nI", X_width)
    for layer in model.layers:
        layer.initialize(X=X, Y=Y)
    model.set_dim("nO", sum(layer.get_dim("nO") for layer in model.layers))
    return model<|MERGE_RESOLUTION|>--- conflicted
+++ resolved
@@ -71,22 +71,11 @@
     output = model.ops.unflatten(output, lengths)
 
     def backprop(d_output: OutT) -> InT:
-<<<<<<< HEAD
         dY = model.ops.as_contig(d_output[:, : widths[0]])
         dX = callbacks[0](dY)
         start = widths[0]
         for bwd, width in zip(callbacks[1:], widths[1:]):
             dY = model.ops.as_contig(d_output[:, start : start + width])
-=======
-        d_output = model.ops.xp.concatenate(d_output, axis=0)
-        dY = model.ops.xp.ascontiguousarray(d_output[:, : widths[0]])
-        dY = model.ops.asarray(model.ops.unflatten(dY, lengths))
-        dX = callbacks[0](dY)
-        start = widths[0]
-        for bwd, width in zip(callbacks[1:], widths[1:]):
-            dY = model.ops.xp.ascontiguousarray(d_output[:, start : start + width])
-            dY = model.ops.asarray(model.ops.unflatten(dY, lengths))
->>>>>>> a73c14d1
             dX += bwd(dY)
             start += width
         return dX
