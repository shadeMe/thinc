from typing import Callable, Tuple, Any

from ..model import Model
from ..shims import TensorFlowShim
from ..util import xp2tensorflow, tensorflow2xp, assert_tensorflow_installed
from ..util import is_tensorflow_array, convert_recursive, is_xp_array
from ..types import Array, ArgsKwargs

try:
    import tensorflow as tf
except ImportError:
    pass


def TensorFlowWrapper(tensorflow_model: Any) -> Model:
    """Wrap a TensorFlow model, so that it has the same API as Thinc models.
    To optimize the model, you'll need to create a TensorFlow optimizer and call
    optimizer.apply_gradients after each batch.
    """
    assert_tensorflow_installed()
    if not isinstance(tensorflow_model, tf.keras.models.Model):
        err = f"Expected tf.keras.models.Model, got: {type(tensorflow_model)}"
        raise ValueError(err)
    return Model("tensorflow", forward, shims=[TensorFlowShim(tensorflow_model)])


def forward(model: Model, X: Array, is_train: bool) -> Tuple[Array, Callable]:
    """Return the output of the wrapped TensorFlow model for the given input,
    along with a callback to handle the backward pass.
    """
    tensorflow_model = model.shims[0]
    X_tensorflow, get_dX = _convert_inputs(model, X, is_train)
    Y_tensorflow, tensorflow_backprop = tensorflow_model(X_tensorflow, is_train)
    Y, get_dY_tensorflow = _convert_outputs(model, Y_tensorflow, is_train)

<<<<<<< HEAD
    def backprop(dY: Array) -> Array:
        dY_tensorflow = xp2tensorflow(dY, requires_grad=is_train)
        dX_tensorflow = tensorflow_backprop((dY_tensorflow,), {})
        return tensorflow2xp(dX_tensorflow)
=======
    def backprop(dY: OutT) -> InT:
        dY_tensorflow = get_dY_tensorflow(dY)
        dX_tensorflow = tensorflow_backprop(dY_tensorflow)
        return get_dX(dX_tensorflow)
>>>>>>> 9949582a

    return Y, backprop


# Default conversion functions
# These are pretty much the same as the PyTorch one, but I think we should
# leave the duplication -- I think the abstraction could get pretty messy,
# and then may need to be undone, as there can always be different specifics.


def _convert_inputs(model, X, is_train):
    xp2tensorflow_ = lambda x: xp2tensorflow(x, requires_grad=is_train)
    converted = convert_recursive(is_xp_array, xp2tensorflow_, X)
    if isinstance(converted, ArgsKwargs):

        def reverse_conversion(dXtf):
            return convert_recursive(is_tensorflow_array, tensorflow2xp, dXtf)

        return converted, reverse_conversion
    elif isinstance(converted, dict):

        def reverse_conversion(dXtf):
            dX = convert_recursive(is_tensorflow_array, tensorflow2xp, dXtf)
            return dX.kwargs

        return ArgsKwargs(args=tuple(), kwargs=converted), reverse_conversion
    elif isinstance(converted, (tuple, list)):

        def reverse_conversion(dXtf):
            dX = convert_recursive(is_tensorflow_array, tensorflow2xp, dXtf)
            return dX.args

        return ArgsKwargs(args=converted, kwargs={}), reverse_conversion
    else:

        def reverse_conversion(dXtf):
            dX = convert_recursive(is_tensorflow_array, tensorflow2xp, dXtf)
            return dX.args[0]

        return ArgsKwargs(args=(converted,), kwargs={}), reverse_conversion


def _convert_outputs(model, Ytf, is_train):
    Y = convert_recursive(is_tensorflow_array, tensorflow2xp, Ytf)

    def reverse_conversion(dY):
        return convert_recursive(is_xp_array, xp2tensorflow, dY)

    return Y, reverse_conversion<|MERGE_RESOLUTION|>--- conflicted
+++ resolved
@@ -33,17 +33,10 @@
     Y_tensorflow, tensorflow_backprop = tensorflow_model(X_tensorflow, is_train)
     Y, get_dY_tensorflow = _convert_outputs(model, Y_tensorflow, is_train)
 
-<<<<<<< HEAD
-    def backprop(dY: Array) -> Array:
-        dY_tensorflow = xp2tensorflow(dY, requires_grad=is_train)
-        dX_tensorflow = tensorflow_backprop((dY_tensorflow,), {})
-        return tensorflow2xp(dX_tensorflow)
-=======
     def backprop(dY: OutT) -> InT:
         dY_tensorflow = get_dY_tensorflow(dY)
         dX_tensorflow = tensorflow_backprop(dY_tensorflow)
         return get_dX(dX_tensorflow)
->>>>>>> 9949582a
 
     return Y, backprop
 
