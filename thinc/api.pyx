--- conflicted
+++ resolved
@@ -49,89 +49,85 @@
     return best
 
 
-<<<<<<< HEAD
-=======
+#cdef class Example:
+#    @classmethod
+#    def from_feats(cls, int nr_class, feats, gold=None):
+#        nr_feat = len(feats)
+#        cdef Example self = cls(nr_class, nr_feat, nr_feat, nr_feat)
+#        for i, (key, value) in enumerate(feats):
+#            self.c.features[i].key = key
+#            self.c.features[i].val = value
+#        cdef int clas
+#        if gold is not None:
+#            for clas in range(self.c.nr_class):
+#                self.c.costs[clas] = 1
+#            self.c.costs[gold] = 0
+#            self.c.best = gold
+#        return self
+#
+#    def __init__(self, int nr_class, int nr_atom, int nr_feat, int nr_embed):
+#        self.mem = Pool()
+#        self.c = Example.init(self.mem, nr_class, nr_atom, nr_feat, nr_embed)
+#        self.is_valid = <int[:nr_class]>self.c.is_valid
+#        self.costs = <int[:nr_class]>self.c.costs
+#        self.atoms = <atom_t[:nr_atom]>self.c.atoms
+#        self.embeddings = <weight_t[:nr_embed]>self.c.embeddings
+#        self.scores = <weight_t[:nr_class]>self.c.scores
+#
+#    property guess:
+#        def __get__(self):
+#            return self.c.guess
+#        def __set__(self, int value):
+#            self.c.guess = value
+#
+#    property best:
+#        def __get__(self):
+#            return self.c.best
+#        def __set__(self, int value):
+#            self.c.best = value
+#    
+#    property cost:
+#        def __get__(self):
+#            return self.c.cost
+#        def __set__(self, int value):
+#            self.c.cost = value
+#    
+#    property nr_class:
+#        def __get__(self):
+#            return self.c.nr_class
+#        def __set__(self, int value):
+#            self.c.nr_class = value
+# 
+#    property nr_atom:
+#        def __get__(self):
+#            return self.c.nr_atom
+#        def __set__(self, int value):
+#            self.c.nr_atom = value
+# 
+#    property nr_feat:
+#        def __get__(self):
+#            return self.c.nr_feat
+#        def __set__(self, int value):
+#            self.c.nr_feat = value
+# 
+#    property nr_embed:
+#        def __get__(self):
+#            return self.c.nr_embed
+#        def __set__(self, int value):
+#            self.c.nr_embed = value
+#
+#    def wipe(self):
+#        cdef int i
+#        for i in range(self.c.nr_class):
+#            self.c.is_valid[i] = 0
+#            self.c.costs[i] = 0
+#            self.c.scores[i] = 0
+#        for i in range(self.c.nr_atom):
+#            self.c.atoms[i] = 0
+#        for i in range(self.c.nr_feat):
+#            self.c.embeddings[i] = 0
+#
 
-cdef class Example:
-    @classmethod
-    def from_feats(cls, int nr_class, feats, gold=None):
-        nr_feat = len(feats)
-        cdef Example self = cls(nr_class, nr_feat, nr_feat, nr_feat)
-        for i, (key, value) in enumerate(feats):
-            self.c.features[i].key = key
-            self.c.features[i].val = value
-        cdef int clas
-        if gold is not None:
-            for clas in range(self.c.nr_class):
-                self.c.costs[clas] = 1
-            self.c.costs[gold] = 0
-            self.c.best = gold
-        return self
-
-    def __init__(self, int nr_class, int nr_atom, int nr_feat, int nr_embed):
-        self.mem = Pool()
-        self.c = Example.init(self.mem, nr_class, nr_atom, nr_feat, nr_embed)
-        self.is_valid = <int[:nr_class]>self.c.is_valid
-        self.costs = <int[:nr_class]>self.c.costs
-        self.atoms = <atom_t[:nr_atom]>self.c.atoms
-        self.embeddings = <weight_t[:nr_embed]>self.c.embeddings
-        self.scores = <weight_t[:nr_class]>self.c.scores
-
-    property guess:
-        def __get__(self):
-            return self.c.guess
-        def __set__(self, int value):
-            self.c.guess = value
-
-    property best:
-        def __get__(self):
-            return self.c.best
-        def __set__(self, int value):
-            self.c.best = value
-    
-    property cost:
-        def __get__(self):
-            return self.c.cost
-        def __set__(self, int value):
-            self.c.cost = value
-    
-    property nr_class:
-        def __get__(self):
-            return self.c.nr_class
-        def __set__(self, int value):
-            self.c.nr_class = value
- 
-    property nr_atom:
-        def __get__(self):
-            return self.c.nr_atom
-        def __set__(self, int value):
-            self.c.nr_atom = value
- 
-    property nr_feat:
-        def __get__(self):
-            return self.c.nr_feat
-        def __set__(self, int value):
-            self.c.nr_feat = value
- 
-    property nr_embed:
-        def __get__(self):
-            return self.c.nr_embed
-        def __set__(self, int value):
-            self.c.nr_embed = value
-
-    def wipe(self):
-        cdef int i
-        for i in range(self.c.nr_class):
-            self.c.is_valid[i] = 0
-            self.c.costs[i] = 0
-            self.c.scores[i] = 0
-        for i in range(self.c.nr_atom):
-            self.c.atoms[i] = 0
-        for i in range(self.c.nr_feat):
-            self.c.embeddings[i] = 0
-
-
->>>>>>> 83b09e09
 cdef class Learner:
     def __init__(self, nr_class, extracter, model, updater):
         self.extracter = extracter
@@ -147,8 +143,9 @@
         self.model(eg)
 
     cdef ExampleC allocate(self, Pool mem) except *:
-        return Example.init(mem, self.nr_class, self.nr_atom,
-                            self.nr_templ, self.nr_embed)
+        pass
+        #return Example.init(mem, self.nr_class, self.nr_atom,
+        #                    self.nr_templ, self.nr_embed)
 
     cdef void set_prediction(self, ExampleC* eg) except *:
         memset(eg.scores, 0, eg.nr_class * sizeof(eg.scores[0]))
