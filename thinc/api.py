--- conflicted
+++ resolved
@@ -94,12 +94,7 @@
     layers = [orig]
     for i in range(n-1):
         layers.append(copy.deepcopy(orig))
-<<<<<<< HEAD
-        Model.id += 1
-        layers[-1].id = Model.id
-=======
         layers[-1].set_id()
->>>>>>> 0f7222ff
     return FeedForward(layers)
 
 
@@ -123,7 +118,8 @@
             for bwd, shape in zip(backward, shapes):
                 end = start + shape[1]
                 if bwd is not None:
-                    d = bwd(gradient[:, start : end], *args, **kwargs)
+                    d = bwd(ops.xp.ascontiguousarray(gradient[:, start : end]),
+                            *args, **kwargs)
                     if d is not None:
                         layer_grads[-1] += d
                 start = end
@@ -141,7 +137,7 @@
     layer.on_data_hooks.append(on_data)
     return layer
 
- 
+
 def add(layer1, layer2):
     def forward(X, drop=0.):
         out1, bp_out1 = layer1.begin_update(X, drop=drop)
