import pytest
import numpy
from thinc.api import CategoricalCrossentropy, SequenceCategoricalCrossentropy
from thinc.api import L1Distance, CosineDistance
from thinc import registry


scores = numpy.zeros((3, 3), dtype="f")
labels = numpy.asarray([0, 2, 2], dtype="i")


def test_loss():
    d_scores = CategoricalCrossentropy().get_grad(scores, labels)
    assert d_scores.dtype == "float32"
    assert d_scores.shape == scores.shape
    d_scores = SequenceCategoricalCrossentropy().get_grad([scores], [labels])
    assert d_scores[0].dtype == "float32"
    assert d_scores[0].shape == scores.shape
    assert SequenceCategoricalCrossentropy().get_grad([], []) == []


def test_L1_distance():
    vec1 = numpy.asarray([[2]])
    vec2 = numpy.asarray([[3]])
<<<<<<< HEAD
    labels = numpy.asarray([-1, -2, -3], dtype="i")
    d_vecs = L1_distance(vec1, vec2, labels)
=======
    labels = [-1, -2, -3]
    d_vecs = L1Distance().get_grad((vec1, vec2), labels)
>>>>>>> a73c14d1
    assert len(d_vecs) == 2


def test_cosine_distance():
    vec1 = numpy.asarray([[1, 2, 3]])
    vec2 = numpy.asarray([[1, 2, 4]])
    d_vec1 = CosineDistance().get_grad(vec1, vec2)
    assert d_vec1.shape == vec1.shape


@pytest.mark.parametrize(
    "name,kwargs,args",
    [
        ("CategoricalCrossentropy.v0", {}, (scores, labels)),
        ("SequenceCategoricalCrossentropy.v0", {}, ([scores], [labels])),
        ("L1Distance.v0", {"margin": 0.5}, ((scores, scores), labels)),
        ("CosineDistance.v0", {"ignore_zeros": True}, (scores, scores)),
    ],
)
def test_loss_from_config(name, kwargs, args):
    """Test that losses are loaded and configured correctly from registry
    (as partials)."""
    cfg = {"test": {"@losses": name, **kwargs}}
    func = registry.make_from_config(cfg)["test"]
    loss = func.get_grad(*args)
    if isinstance(loss, (list, tuple)):
        loss = loss[0]
    assert loss.ndim == 2
    with pytest.raises(NotImplementedError):
        func.get_loss(*args)
    with pytest.raises(NotImplementedError):
        func(*args)<|MERGE_RESOLUTION|>--- conflicted
+++ resolved
@@ -22,13 +22,8 @@
 def test_L1_distance():
     vec1 = numpy.asarray([[2]])
     vec2 = numpy.asarray([[3]])
-<<<<<<< HEAD
-    labels = numpy.asarray([-1, -2, -3], dtype="i")
-    d_vecs = L1_distance(vec1, vec2, labels)
-=======
     labels = [-1, -2, -3]
     d_vecs = L1Distance().get_grad((vec1, vec2), labels)
->>>>>>> a73c14d1
     assert len(d_vecs) == 2
 
 
