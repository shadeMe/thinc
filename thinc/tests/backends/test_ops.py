--- conflicted
+++ resolved
@@ -317,20 +317,9 @@
 
 
 def test_get_ops():
-<<<<<<< HEAD
-    Ops = get_ops("numpy")
-    assert Ops is NumpyOps
-    Ops = get_ops("cpu")
-    assert Ops is NumpyOps
-    Ops = get_ops("cupy")
-    assert Ops is CupyOps
-    Ops = get_ops("gpu")
-    assert Ops is CupyOps
-=======
     assert isinstance(get_ops("numpy"), NumpyOps)
     assert isinstance(get_ops("cupy"), CupyOps)
     assert isinstance(get_ops("jax"), JaxOps)
->>>>>>> 4d32ac32
     with pytest.raises(ValueError):
         get_ops("blah")
     ops = Ops(numpy)
