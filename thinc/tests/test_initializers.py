--- conflicted
+++ resolved
@@ -1,11 +1,6 @@
 import pytest
-<<<<<<< HEAD
-from thinc.api import xavier_uniform_init, zero_init, uniform_init, normal_init
-from thinc.api import get_current_ops
-=======
 from thinc.api import glorot_uniform_init, zero_init, uniform_init, normal_init
 from thinc.api import NumpyOps
->>>>>>> a73c14d1
 from thinc import registry
 import numpy
 
@@ -14,11 +9,7 @@
     "init_func", [glorot_uniform_init, zero_init, uniform_init, normal_init]
 )
 def test_initializer_func_setup(init_func):
-<<<<<<< HEAD
-    ops = get_current_ops()
-=======
     ops = NumpyOps()
->>>>>>> a73c14d1
     data = numpy.ndarray([1, 2, 3, 4], dtype="f")
     result = init_func(ops, data.shape)
     assert not numpy.array_equal(data, result)
@@ -27,11 +18,7 @@
 @pytest.mark.parametrize(
     "name,kwargs",
     [
-<<<<<<< HEAD
-        ("xavier_uniform_init.v0", {}),
-=======
         ("glorot_uniform_init.v0", {}),
->>>>>>> a73c14d1
         ("zero_init.v0", {}),
         ("uniform_init.v0", {"lo": -0.5, "hi": 0.5}),
         ("normal_init.v0", {"fan_in": 5}),
@@ -42,9 +29,4 @@
     (as partials)."""
     cfg = {"test": {"@initializers": name, **kwargs}}
     func = registry.make_from_config(cfg)["test"]
-<<<<<<< HEAD
-    ops = get_current_ops()
-    func(ops, numpy.ndarray([1, 2, 3, 4], dtype="f").shape)
-=======
-    func(NumpyOps(), (1, 2, 3, 4))
->>>>>>> a73c14d1
+    func(NumpyOps(), (1, 2, 3, 4))