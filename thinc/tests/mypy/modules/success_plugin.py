--- conflicted
+++ resolved
@@ -1,10 +1,6 @@
 from typing import Any, TypeVar
 
-<<<<<<< HEAD
-from thinc.api import chain, ReLu, Softmax, add, Model
-=======
 from thinc.api import chain, ReLu, reduce_max, Softmax, add, Model
->>>>>>> a73c14d1
 
 good_model = chain(ReLu(10), ReLu(10), Softmax())
 reveal_type(good_model)
