--- conflicted
+++ resolved
@@ -94,13 +94,8 @@
     def set_id(self):
         Model.id += 1
         self.id = Model.id
-<<<<<<< HEAD
-        for child in self._layers:
-            child.set_id()
-=======
         for layer in self._layers:
             layer.set_id()
->>>>>>> cf76cac7
 
     #@check.args(equal_length)
     @check.arg(1, is_sequence)
