--- conflicted
+++ resolved
@@ -260,11 +260,7 @@
 
         for (int i=0; i < O; ++i) 
         {
-<<<<<<< HEAD
-            dX[i] = d_sum[i] / lengths[b];
-=======
             dX_t[i] = d_mean_t[i] / lengths_b;
->>>>>>> 9b454124
         }
     }
 }
