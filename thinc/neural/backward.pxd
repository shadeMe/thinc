from ..structs cimport LayerC
from ..structs cimport FeatureC
from ..structs cimport ConstantsC

from ..typedefs cimport len_t
from ..typedefs cimport idx_t

from ..structs cimport const_weights_ft, const_dense_weights_t, const_sparse_weights_t
from ..structs cimport weights_ft, dense_weights_t, sparse_weights_t

<<<<<<< HEAD
cdef void d_ELU__dot(float* gradient, float** bwd, float* averages,
        const float* W, const float* const* fwd, const len_t* shape,
        int nr_above, int nr_below, const ConstantsC* hp) nogil
   

cdef void d_ReLu__dot(float* gradient, float** bwd, float* averages,
        const float* W, const float* const* fwd, const len_t* shape,
        int nr_above, int nr_below, const ConstantsC* hp) nogil
=======

cdef void ReLu_backward(LayerC* gradient, weight_t** bwd,
        const LayerC* weights, const weight_t* const* fwd, const weight_t* randoms,
        const len_t* widths, int nr_layer, int nr_batch, const ConstantsC* hp) nogil
 
>>>>>>> 1d7e387c

cdef void d_affine(weight_t* d_x, weights_ft d_w, weight_t* d_b,
        const weight_t* d_out, const weight_t* x, weights_ft w,
        int nr_out, int nr_in, int nr_batch) nogil
 

<<<<<<< HEAD
cdef void d_ELU__dot__normalize__dot(float* gradient, float** bwd, float* averages,
        const float* W, const float* const* fwd, const len_t* shape,
        int nr_above, int nr_below, const ConstantsC* hp) nogil


cdef void d_log_loss(
    float* loss,
        const float* costs,
        const float* scores,
            len_t nr_out) nogil


cdef void d_dot(float* btm_diff,
        int nr_btm,
        const float* top_diff, int nr_top,
        const float* W) nogil
 

cdef void d_ELU(float* delta, const float* signal_out, int n) nogil
=======
cdef void d_softmax(
    weight_t* loss,
        const weight_t* costs,
        const weight_t* scores,
            len_t nr_out) nogil


cdef void d_hinge_loss(
    weight_t* loss,
        const weight_t* costs,
        const weight_t* scores,
            len_t nr_out) nogil


cdef void d_ELU(weight_t* delta, const weight_t* signal_out, int n) nogil

cdef void d_ReLu(weight_t* delta, const weight_t* signal_out, int n) nogil

cdef void l2_regularize(weight_t* gradient,
        const weight_t* weights, weight_t strength, int nr_weight) nogil
>>>>>>> 1d7e387c
<|MERGE_RESOLUTION|>--- conflicted
+++ resolved
@@ -8,49 +8,17 @@
 from ..structs cimport const_weights_ft, const_dense_weights_t, const_sparse_weights_t
 from ..structs cimport weights_ft, dense_weights_t, sparse_weights_t
 
-<<<<<<< HEAD
-cdef void d_ELU__dot(float* gradient, float** bwd, float* averages,
-        const float* W, const float* const* fwd, const len_t* shape,
-        int nr_above, int nr_below, const ConstantsC* hp) nogil
-   
-
-cdef void d_ReLu__dot(float* gradient, float** bwd, float* averages,
-        const float* W, const float* const* fwd, const len_t* shape,
-        int nr_above, int nr_below, const ConstantsC* hp) nogil
-=======
 
 cdef void ReLu_backward(LayerC* gradient, weight_t** bwd,
         const LayerC* weights, const weight_t* const* fwd, const weight_t* randoms,
         const len_t* widths, int nr_layer, int nr_batch, const ConstantsC* hp) nogil
  
->>>>>>> 1d7e387c
 
 cdef void d_affine(weight_t* d_x, weights_ft d_w, weight_t* d_b,
         const weight_t* d_out, const weight_t* x, weights_ft w,
         int nr_out, int nr_in, int nr_batch) nogil
  
 
-<<<<<<< HEAD
-cdef void d_ELU__dot__normalize__dot(float* gradient, float** bwd, float* averages,
-        const float* W, const float* const* fwd, const len_t* shape,
-        int nr_above, int nr_below, const ConstantsC* hp) nogil
-
-
-cdef void d_log_loss(
-    float* loss,
-        const float* costs,
-        const float* scores,
-            len_t nr_out) nogil
-
-
-cdef void d_dot(float* btm_diff,
-        int nr_btm,
-        const float* top_diff, int nr_top,
-        const float* W) nogil
- 
-
-cdef void d_ELU(float* delta, const float* signal_out, int n) nogil
-=======
 cdef void d_softmax(
     weight_t* loss,
         const weight_t* costs,
@@ -70,5 +38,4 @@
 cdef void d_ReLu(weight_t* delta, const weight_t* signal_out, int n) nogil
 
 cdef void l2_regularize(weight_t* gradient,
-        const weight_t* weights, weight_t strength, int nr_weight) nogil
->>>>>>> 1d7e387c
+        const weight_t* weights, weight_t strength, int nr_weight) nogil