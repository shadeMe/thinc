--- conflicted
+++ resolved
@@ -628,7 +628,6 @@
             return delta_ * (signal_out > 0)
         delta_ *= (signal_out > 0)
         return delta_
-<<<<<<< HEAD
     
     def selu(self, X, inplace=True):
         cdef float scale = 1.0507009873554805
@@ -648,8 +647,6 @@
         if inplace:
             copy_array(delta, out)
         return out
-=======
->>>>>>> 96700cb9
 
     def clip_gradient(self, gradient, threshold):
         xp = get_array_module(gradient)
