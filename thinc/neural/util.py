--- conflicted
+++ resolved
@@ -63,21 +63,10 @@
         numpy.copyto(dst, src)
 
 def ensure_path(path):
-<<<<<<< HEAD
-    try:
-        if isinstance(path, basestring) or isinstance(path, str):
-            return Path(path)
-    except NameError:
-        if isinstance(path, str):
-            return Path(path)
-    return path
-=======
     if isinstance(path, unicode) or isinstance(path, str):
         return Path(path)
     else:
         return path
->>>>>>> cc48bbf1
-
 
 def to_categorical(y, nb_classes=None):
     # From keras
