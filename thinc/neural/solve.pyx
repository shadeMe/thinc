# cython: profile=True
# cython: cdivision=True
# cython: infer_types=True
cimport cython
from libc.string cimport memcpy, memset
from libc.math cimport sqrt

from ..typedefs cimport len_t
from ..typedefs cimport idx_t

<<<<<<< HEAD
from ..linalg cimport MatMat, MatVec, VecVec, Vec, sqrtf
=======
from ..linalg cimport v_norm, v_fill, v_mul, v_pow
from ..linalg cimport vv_add, vv_batch_add, vv_add_pow, vv_mul, vv_dot
from .. cimport prng

import numpy
>>>>>>> 1d7e387c


DEF EPS = 0.00000001
DEF ALPHA = 1.0


<<<<<<< HEAD
@cython.cdivision(True)
cdef void vanilla_sgd(float* weights, float* moments, float* gradient,
        len_t nr_weight,const ConstantsC* hp) nogil:
    '''
    Update weights with vanilla SGD
    '''
    # Add the derivative of the L2-loss to the gradient
    if hp.r != 0:
        VecVec.add_i(gradient,
            weights, hp.r, nr_weight)
    VecVec.add_i(weights,
        gradient, -hp.e, nr_weight)
    memset(gradient,
        0, sizeof(gradient[0]) * nr_weight)


@cython.cdivision(True)
cdef void sgd_cm(float* weights, float* momentum, float* gradient,
        len_t nr_weight,const ConstantsC* hp) nogil:
=======
cdef void clip_gradient(weights_ft gradient, weight_t threshold, int nr_weight) nogil:
    # Clip gradient
    grad_norm = v_norm(gradient, nr_weight)
    if grad_norm >= threshold:
        v_mul(gradient, threshold / grad_norm, nr_weight)


cdef void add_gradient_noise(weights_ft gradient, weight_t noise_level,
        weight_t timestep, int nr_weight) nogil:
    if noise_level == 0:
        return
    if weights_ft is dense_weights_t:
        for i in range(nr_weight):
            if gradient[i] != 0:
                gradient[i] += prng.get_normal() * noise_level
    else:
        for i in range(nr_weight):
            G = gradient[i]
            while G.key >= 0:
                if G.val != 0:
                    G.val += prng.get_normal() * noise_level
                G += 1

cdef void update_averages(weights_ft ema,
        const_weights_ft weights, int nr_weight, weight_t t) nogil:
    cdef weight_t decay = (1.0 + t) / (10.0 + t)
    if decay > 0.9999:
        decay = 0.9999

    if weights_ft is dense_weights_t and const_weights_ft is const_dense_weights_t:
        for i in range(nr_weight):
            ema[i] -= (1-decay) * (ema[i] - weights[i])
    elif weights_ft is sparse_weights_t and const_weights_ft is const_sparse_weights_t:
        for i in range(nr_weight):
            e = ema[i]
            w = weights[i]
            while e.key >= 0:
                e.val -= (1-decay) * (e.val - w.val)
                e += 1
                w += 1
    else:
        # TODO panic
        pass


cdef void ensure_sparsity(weights_ft gradient,
        const_weights_ft weights, int nr_weight) nogil:
    if weights_ft is dense_weights_t and const_weights_ft is const_dense_weights_t:
        for i in range(nr_weight):
            if weights[i] == 0:
                gradient[i] = 0
    else:
        pass
 

@cython.cdivision(True)
cdef void sgd_cm(weights_ft weights, weights_ft gradient,
        len_t nr_weight, const ConstantsC* hp) nogil:
    '''
    Update weights with SGD and classical momentum
    '''
    clip_gradient(gradient,
        100.0, nr_weight)
    add_gradient_noise(gradient,
        hp.w, hp.t, nr_weight)
    
    if hp.m <= 0:
        vv_add(weights,
            gradient, -hp.e, nr_weight)
    else:
        momentum = weights + nr_weight * 2
        v_mul(momentum, hp.m, nr_weight)
        vv_add(momentum,
            gradient, hp.e, nr_weight)
        vv_add(weights,
            momentum, -1.0, nr_weight)
    v_fill(gradient,
        0, nr_weight)
    update_averages(weights+nr_weight,
        weights, nr_weight, hp.t)


@cython.cdivision(True)
cdef void nag(weights_ft weights, weights_ft gradient,
        len_t nr_weight, const ConstantsC* hp) nogil:
>>>>>>> 1d7e387c
    '''
    Update weights with SGD and classical momentum
    '''
    clip_gradient(gradient,
        100.0, nr_weight)
    add_gradient_noise(gradient,
        hp.w, hp.t, nr_weight)
    
    momentum = weights + nr_weight * 2
    # http://cs231n.github.io/neural-networks-3/
    # v_prev = v # back this up
    # v = mu * v - lr * gradient # velocity update stays the same
    # x += -mu * v_prev + (1 + mu) * v # position update changes form
    # Implement this as
    # x += -mu * v
    # v *= mu
    # v -= lr * gradient
    # x += (1+mu) * v
    vv_add(weights,
        momentum, -hp.m, nr_weight)
    v_mul(momentum,
        hp.m, nr_weight)
    vv_add(momentum,
        gradient, -hp.e, nr_weight)
    vv_add(weights,
        momentum, 1+hp.m, nr_weight)

    v_fill(gradient,
        0, nr_weight)
    update_averages(weights+nr_weight,
        weights, nr_weight, hp.t)


@cython.cdivision(True)
<<<<<<< HEAD
cdef void adam(
    float* weights, float* moments, float* gradient,
        len_t nr_weight, const ConstantsC* hp) nogil:
    cdef float beta1 = 0.90
    cdef float beta2 = 0.999
    # Add the derivative of the L2-loss to the gradient
    cdef idx_t i
    if hp.r != 0:
        VecVec.add_i(gradient,
            weights, hp.r, nr_weight)
    mom1 = moments
    Vec.mul_i(mom1,
=======
cdef void adam(weights_ft weights, weights_ft gradient,
        len_t nr_weight, const ConstantsC* hp) nogil:
    clip_gradient(gradient,
        100.0, nr_weight)
    ensure_sparsity(gradient,
        weights, nr_weight)
 
    add_gradient_noise(gradient,
        hp.w, hp.t, nr_weight)
 
    cdef weight_t beta1 = 0.90
    cdef weight_t beta2 = 0.999
    cdef weight_t eps = 1e-08
    cdef weight_t learn_rate = hp.e
    mom1 = weights + nr_weight * 2
    v_mul(mom1,
>>>>>>> 1d7e387c
        beta1, nr_weight)
    vv_add(mom1,
        gradient, 1-beta1, nr_weight)
    mom2 = weights + nr_weight * 3
    v_mul(mom2,
        beta2, nr_weight)
    v_pow(gradient,
        2.0, nr_weight)
    vv_add(mom2,
        gradient, 1-beta2, nr_weight)
    # More efficient version, from the paper
<<<<<<< HEAD
    cdef float a_t = hp.e * sqrtf(1-beta2**hp.t) / (1-beta1**hp.t)
    for i in range(nr_weight):
        weights[i] -= a_t * (mom1[i] / (sqrtf(mom2[i]) + EPS))
    memset(gradient, 0, sizeof(gradient[0]) * nr_weight)


@cython.cdivision(True)
cdef void adagrad(
    float* weights, float* moments, float* gradient,
        len_t nr_weight, const ConstantsC* hp) nogil:
    # Add the derivative of the L2-loss to the gradient
    cdef int i
    if hp.r != 0:
        VecVec.add_i(gradient,
            weights, hp.r, nr_weight)
    VecVec.add_pow_i(moments,
        gradient, 2.0, nr_weight)
    for i in range(nr_weight):
        gradient[i] *= hp.e / (sqrtf(moments[i]) + EPS)
    # Make the (already scaled) update
    VecVec.add_i(weights,
        gradient, -1.0, nr_weight)
    memset(gradient, 0, sizeof(gradient[0]) * nr_weight)


@cython.cdivision(True)
cdef void adadelta(float* weights, float* momentum, float* gradient,
        len_t nr_weight, const ConstantsC* hp) nogil:
    cdef float alpha = 0.90
    # Add the derivative of the L2-loss to the gradient
    cdef int i
    if hp.r != 0:
        VecVec.add_i(gradient,
            weights, hp.r, nr_weight)
    avg = momentum
    Vec.mul_i(avg,
        alpha, nr_weight)
    for i in range(nr_weight):
        avg[i] += (1-alpha) * gradient[i] * gradient[i]
    step = &momentum[nr_weight]
=======
    cdef weight_t a_t = learn_rate * sqrt(1-beta2**hp.t) / (1-beta1**hp.t)
>>>>>>> 1d7e387c
    for i in range(nr_weight):
        if weights_ft is dense_weights_t:
            weights[i] -= a_t * (mom1[i] / (sqrt(mom2[i]) + eps))
        else:
            w = weights[i]
            m1 = mom1[i]
            m2 = mom2[i]
            while w.key >= 0:
                w.val -= a_t * (m1.val / (sqrt(m2.val) + eps))
                w += 1
                m1 += 1
                m2 += 1
    v_fill(gradient,
        0, nr_weight)
    update_averages(weights+nr_weight,
        weights, nr_weight, hp.t)<|MERGE_RESOLUTION|>--- conflicted
+++ resolved
@@ -8,42 +8,17 @@
 from ..typedefs cimport len_t
 from ..typedefs cimport idx_t
 
-<<<<<<< HEAD
-from ..linalg cimport MatMat, MatVec, VecVec, Vec, sqrtf
-=======
 from ..linalg cimport v_norm, v_fill, v_mul, v_pow
 from ..linalg cimport vv_add, vv_batch_add, vv_add_pow, vv_mul, vv_dot
 from .. cimport prng
 
 import numpy
->>>>>>> 1d7e387c
 
 
 DEF EPS = 0.00000001
 DEF ALPHA = 1.0
 
 
-<<<<<<< HEAD
-@cython.cdivision(True)
-cdef void vanilla_sgd(float* weights, float* moments, float* gradient,
-        len_t nr_weight,const ConstantsC* hp) nogil:
-    '''
-    Update weights with vanilla SGD
-    '''
-    # Add the derivative of the L2-loss to the gradient
-    if hp.r != 0:
-        VecVec.add_i(gradient,
-            weights, hp.r, nr_weight)
-    VecVec.add_i(weights,
-        gradient, -hp.e, nr_weight)
-    memset(gradient,
-        0, sizeof(gradient[0]) * nr_weight)
-
-
-@cython.cdivision(True)
-cdef void sgd_cm(float* weights, float* momentum, float* gradient,
-        len_t nr_weight,const ConstantsC* hp) nogil:
-=======
 cdef void clip_gradient(weights_ft gradient, weight_t threshold, int nr_weight) nogil:
     # Clip gradient
     grad_norm = v_norm(gradient, nr_weight)
@@ -129,7 +104,6 @@
 @cython.cdivision(True)
 cdef void nag(weights_ft weights, weights_ft gradient,
         len_t nr_weight, const ConstantsC* hp) nogil:
->>>>>>> 1d7e387c
     '''
     Update weights with SGD and classical momentum
     '''
@@ -164,20 +138,6 @@
 
 
 @cython.cdivision(True)
-<<<<<<< HEAD
-cdef void adam(
-    float* weights, float* moments, float* gradient,
-        len_t nr_weight, const ConstantsC* hp) nogil:
-    cdef float beta1 = 0.90
-    cdef float beta2 = 0.999
-    # Add the derivative of the L2-loss to the gradient
-    cdef idx_t i
-    if hp.r != 0:
-        VecVec.add_i(gradient,
-            weights, hp.r, nr_weight)
-    mom1 = moments
-    Vec.mul_i(mom1,
-=======
 cdef void adam(weights_ft weights, weights_ft gradient,
         len_t nr_weight, const ConstantsC* hp) nogil:
     clip_gradient(gradient,
@@ -194,7 +154,6 @@
     cdef weight_t learn_rate = hp.e
     mom1 = weights + nr_weight * 2
     v_mul(mom1,
->>>>>>> 1d7e387c
         beta1, nr_weight)
     vv_add(mom1,
         gradient, 1-beta1, nr_weight)
@@ -206,50 +165,7 @@
     vv_add(mom2,
         gradient, 1-beta2, nr_weight)
     # More efficient version, from the paper
-<<<<<<< HEAD
-    cdef float a_t = hp.e * sqrtf(1-beta2**hp.t) / (1-beta1**hp.t)
-    for i in range(nr_weight):
-        weights[i] -= a_t * (mom1[i] / (sqrtf(mom2[i]) + EPS))
-    memset(gradient, 0, sizeof(gradient[0]) * nr_weight)
-
-
-@cython.cdivision(True)
-cdef void adagrad(
-    float* weights, float* moments, float* gradient,
-        len_t nr_weight, const ConstantsC* hp) nogil:
-    # Add the derivative of the L2-loss to the gradient
-    cdef int i
-    if hp.r != 0:
-        VecVec.add_i(gradient,
-            weights, hp.r, nr_weight)
-    VecVec.add_pow_i(moments,
-        gradient, 2.0, nr_weight)
-    for i in range(nr_weight):
-        gradient[i] *= hp.e / (sqrtf(moments[i]) + EPS)
-    # Make the (already scaled) update
-    VecVec.add_i(weights,
-        gradient, -1.0, nr_weight)
-    memset(gradient, 0, sizeof(gradient[0]) * nr_weight)
-
-
-@cython.cdivision(True)
-cdef void adadelta(float* weights, float* momentum, float* gradient,
-        len_t nr_weight, const ConstantsC* hp) nogil:
-    cdef float alpha = 0.90
-    # Add the derivative of the L2-loss to the gradient
-    cdef int i
-    if hp.r != 0:
-        VecVec.add_i(gradient,
-            weights, hp.r, nr_weight)
-    avg = momentum
-    Vec.mul_i(avg,
-        alpha, nr_weight)
-    for i in range(nr_weight):
-        avg[i] += (1-alpha) * gradient[i] * gradient[i]
-    step = &momentum[nr_weight]
-=======
     cdef weight_t a_t = learn_rate * sqrt(1-beta2**hp.t) / (1-beta1**hp.t)
->>>>>>> 1d7e387c
     for i in range(nr_weight):
         if weights_ft is dense_weights_t:
             weights[i] -= a_t * (mom1[i] / (sqrt(mom2[i]) + eps))
