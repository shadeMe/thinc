--- conflicted
+++ resolved
@@ -74,15 +74,9 @@
     run_setup(exts)
 
 
-<<<<<<< HEAD
 MOD_NAMES = ['thinc.learner', 'thinc.weights', 'thinc.features',
              'thinc.search', 'thinc.cache', 'tests.c_test_search',
-             'thinc.api', 'thinc.nn']
-=======
-MOD_NAMES = ['thinc.learner', 'thinc.features',
-             'thinc.search', 'thinc.cache', 'tests.c_test_search',
-             'thinc.sparse']
->>>>>>> 0e7da788
+             'thinc.api', 'thinc.nn', 'thinc.sparse']
 
 
 if __name__ == '__main__':
